#! /usr/bin/env python3

import os
import json
<<<<<<< HEAD
import shlex
=======
import uuid
import shlex 
>>>>>>> 83822e4f
import shutil
import psutil
import getpass
import tornado

from pathlib import Path
from subprocess import Popen, PIPE

from tornado.web import Application, RequestHandler, StaticFileHandler
from tornado.httpserver import HTTPServer
from tornado.escape import json_encode, json_decode

VERSION = '0.1'

PORT = 8080
WORK_DIR = '%s/work_dir'%Path.home()
NEXTFLOW_CONFIG_FN = 'nextflow.config'

NOT_EXIST = 'Workflow "%s" does not exist'
NOT_READY = 'Workflow "%s" is not ready to launch, reason: %s'


def init():
  os.makedirs(WORK_DIR, exist_ok=True)


def get_process(pid_f):
  with open(pid_f) as f:
    try:
      pid = int(f.readline().strip())
      return psutil.Process(pid)
    except psutil.NoSuchProcess:
      return None


def message(code, msg):
  return json_encode({
    'status': code,
    'message': msg
  })


class WorkflowHandler(RequestHandler):

  REQUIRED = set([ 
    'image'
  ])

<<<<<<< HEAD
=======
  def get(self):
    self.set_status(200)
    self.write(json_encode(os.listdir(WORK_DIR)))
>>>>>>> 83822e4f

  def post(self):
    try:
      data = json_decode(self.request.body)
      missing = self.REQUIRED - data.keys()
      if missing:
        self.set_status(400)
        self.write(message(400, 'Missing required field(s): %s\n'%list(missing)))
        return
      wfid = uuid.uuid4().hex
      work_dir = '%s/%s'%(WORK_DIR, wfid)
      # create workspace
      os.makedirs(work_dir)
      # persist workflow config
      with open('%s/config.json'%work_dir, 'w') as f:
        json.dump(data, f)
      self.set_status(201)
      self.write(json_encode({
        'uuid': wfid,
      }))
    except json.JSONDecodeError:
      self.set_status(422)
<<<<<<< HEAD
      self.write('Ill-formatted JSON\n')

=======
      self.write(message(422, 'Ill-formatted JSON'))
  
>>>>>>> 83822e4f

class WorkflowDeleteHandler(RequestHandler):

  def initialize(self, nfs_pod):
    self.__nfs_pod = nfs_pod

  def delete(self, wfid):
    work_dir = '%s/%s'%(WORK_DIR, wfid)
    if not os.path.exists(work_dir):
      self.set_status(404)
<<<<<<< HEAD
      self.write(NOT_EXIST%uuid)
      return
=======
      self.write(message(404, NOT_EXIST%wfid))
      return 
>>>>>>> 83822e4f
    shutil.rmtree(work_dir)
    if self.__nfs_pod:
      self._delete_on_nfs(wfid)
    self.set_status(200)
<<<<<<< HEAD
    self.write('Workflow "%s" has been deleted\n'%uuid)

  def _delete_on_nfs(self, uuid):
    cmd = 'kubectl exec %s -- bash -c "rm -rf /exports/dc/%s"'%(self.__nfs_pod, uuid)
    p = Popen(shlex.split(cmd))
=======
    self.write(message(200, 'Workflow "%s" has been deleted'%wfid))
  
  def _delete_on_nfs(self, wfid):
    cmd = 'kubectl exec %s -- bash -c "rm -rf /exports/dc/%s"'%(self.__nfs_pod, wfid)
    p = Popen(shlex.split(cmd), stdout=PIPE, stderr=PIPE)
>>>>>>> 83822e4f
    p.wait(timeout=3)


class WorkflowUploadHandler(RequestHandler):
<<<<<<< HEAD

  def post(self, uuid):
    work_dir = '%s/%s'%(WORK_DIR, uuid)
    if not os.path.exists(work_dir):
      self.set_status(404)
      self.write(NOT_EXIST%uuid)
      return
=======
  
  def post(self, wfid):
    work_dir = '%s/%s'%(WORK_DIR, wfid)
    if not os.path.exists(work_dir):
      self.set_status(404)
      self.write(message(404, NOT_EXIST%wfid))
      return 
>>>>>>> 83822e4f
    files = self.request.files
    if not files:
      self.set_status(400)
      self.write(message(400, 'No file is uploaded'))
      return
    uploaded = []
    for f_list in files.values():
      for f_arg in f_list:
        fn, body = f_arg['filename'], f_arg['body']
        input_dir = '%s/input'%work_dir
        os.makedirs(input_dir, exist_ok=True)
        with open('%s/%s'%(input_dir, fn), 'wb') as f:
          f.write(body)
        uploaded += fn,
    self.set_status(200)
    self.write(message(200, 'File %s has been uploaded for workflow "%s" successfully'%(uploaded, wfid)))


class WorkflowLaunchHandler(RequestHandler):

  def post(self, wfid):
    work_dir = '%s/%s'%(WORK_DIR, wfid)
    if not os.path.exists(work_dir):
      self.set_status(404)
<<<<<<< HEAD
      self.write(NOT_EXIST%uuid)
      return
=======
      self.write(message(404, NOT_EXIST%wfid))
      return 
>>>>>>> 83822e4f
    input_dir = '%s/input'%work_dir
    if os.path.exists(input_dir):
      if not os.path.exists('%s/%s'%(input_dir, NEXTFLOW_CONFIG_FN)):
        self.set_status(400)
        self.write(message(400, NOT_READY%(wfid, 'Nextflow config is missing')))
        return
      src, dst = '%s/%s'%(input_dir, NEXTFLOW_CONFIG_FN), '%s/%s'%(work_dir, NEXTFLOW_CONFIG_FN)
      shutil.copyfile(src, dst)
      with open(dst, 'a') as f:
        f.write('k8s {\n\tlaunchDir = "/workspace/%s/%s"\n}'%(getpass.getuser(), wfid))
    else:
      self.set_status(400)
      self.write(message(400, NOT_READY%(wfid, 'Input data is missing')))
      return

    # clear up status files
    pid_f, status_f = '%s/.pid'%work_dir, '%s/.status'%work_dir
    if os.path.exists(pid_f):
      if get_process(pid_f):
        self.set_status(400)
        self.write(message(400, 'Workflow "%s" is running now and cannot be re-launched'%wfid))
        return
      os.remove(pid_f)
    if os.path.exists(status_f):
      os.remove(status_f)

    with open('%s/config.json'%work_dir) as f:
      data = json.load(f)
      cmd = './run-workflow.py --wfid %s --image %s'%(wfid, data['image'])
      p = Popen(shlex.split(cmd), stdout=PIPE, stderr=PIPE)
      with open('%s/.pid'%work_dir, 'w') as pid_f:
        pid_f.write(str(p.pid))
    self.set_status(200)
    self.write(message(200, 'Workflow "%s" has been launched\n'%wfid))


class WorkflowLogHandler(RequestHandler):

  def get(self, wfid):
    work_dir = '%s/%s'%(WORK_DIR, wfid)
    if not os.path.exists(work_dir):
      self.set_status(404)
<<<<<<< HEAD
      self.write(NOT_EXIST%uuid)
      return
=======
      self.write(message(404, NOT_EXIST%wfid))
      return 
>>>>>>> 83822e4f
    with open('%s/log'%work_dir) as f:
      self.set_status(200)
      self.write(json_encode({
        'log': '<pre>%s</pre>'%''.join(f.readlines()),
      }))


class WorkflowStatusHandler(RequestHandler):

  STATUSES = {
    'nascent': 'Workflow "%s" is not yet launched',
    'running': 'Workflow "%s" is running',
    'failed': 'Workflow "%s" failed',
    'completed': 'Workflow "%s" has completed',
  }

  def get(self, wfid):
    work_dir = '%s/%s'%(WORK_DIR, wfid)
    if not os.path.exists(work_dir):
      self.set_status(404)
      self.write(message(404, NOT_EXIST%wfid))
      return 
    status, msg = 'nascent', None
    
    pid_f = '%s/.pid'%work_dir
    status_f = '%s/.status'%work_dir
    if os.path.exists(status_f):
      with open(status_f) as f:
        status = json.load(f)
        rc, msg = status['rc'], status['message']
        if rc == 0:
          status = 'completed'
        else:
          status = 'failed'
    elif os.path.exists(pid_f) and get_process(pid_f):
      status = 'running'
    self.set_status(200)
    self.write(json_encode({
      'status': status,
      'message': msg if msg else self.STATUSES[status]%wfid,
    }))

class WorkflowDownloadHandler(StaticFileHandler):

  def parse_url_path(self, wfid):
    self.set_header('Content-Disposition', 'attachment; filename="output-%s.tar.gz"'%wfid)
    return os.path.join(WORK_DIR, wfid, 'output-%s.tar.gz'%wfid)

class GetVersionHandler(RequestHandler):
  def get(self):
    self.write(VERSION)

def get_nfs_pod():
  out, _ = Popen(shlex.split('kubectl get pods'), stdout=PIPE, stderr=PIPE).communicate()
  if out:
    for l in str(out, 'utf-8').split('\n'):
      if 'nfs-server' not in l:
        continue
      return l.split()[0]
  return None


if __name__ == "__main__":
  nfs_pod = get_nfs_pod()
  app = Application([
<<<<<<< HEAD
    (r'/version', GetVersionHandler),
    (r'/workflow', WorkflowCreateHandler),
=======
    (r'/workflow', WorkflowHandler), 
>>>>>>> 83822e4f
    (r'/workflow/([a-zA-Z0-9-]+)\/*', WorkflowDeleteHandler, dict(nfs_pod=nfs_pod)),
    (r'/workflow/([a-zA-Z0-9-]+)/upload\/*', WorkflowUploadHandler),
    (r'/workflow/([a-zA-Z0-9-]+)/launch\/*', WorkflowLaunchHandler),
    (r'/workflow/([a-zA-Z0-9-]+)/log\/*', WorkflowLogHandler),
    (r'/workflow/([a-zA-Z0-9-]+)/status\/*', WorkflowStatusHandler),
    (r'/workflow/([a-zA-Z0-9-]+)/download\/*', WorkflowDownloadHandler, dict(path=WORK_DIR)),
  ])
  init()
  server = HTTPServer(app)
  server.bind(PORT)
  server.start()
  print('The API is listening on http://0.0.0.0:%d'%PORT, flush=True)
  tornado.ioloop.IOLoop.instance().start()<|MERGE_RESOLUTION|>--- conflicted
+++ resolved
@@ -2,12 +2,8 @@
 
 import os
 import json
-<<<<<<< HEAD
+import uuid
 import shlex
-=======
-import uuid
-import shlex 
->>>>>>> 83822e4f
 import shutil
 import psutil
 import getpass
@@ -20,7 +16,6 @@
 from tornado.httpserver import HTTPServer
 from tornado.escape import json_encode, json_decode
 
-VERSION = '0.1'
 
 PORT = 8080
 WORK_DIR = '%s/work_dir'%Path.home()
@@ -52,16 +47,13 @@
 
 class WorkflowHandler(RequestHandler):
 
-  REQUIRED = set([ 
+  REQUIRED = set([
     'image'
   ])
 
-<<<<<<< HEAD
-=======
   def get(self):
     self.set_status(200)
     self.write(json_encode(os.listdir(WORK_DIR)))
->>>>>>> 83822e4f
 
   def post(self):
     try:
@@ -84,13 +76,8 @@
       }))
     except json.JSONDecodeError:
       self.set_status(422)
-<<<<<<< HEAD
-      self.write('Ill-formatted JSON\n')
-
-=======
       self.write(message(422, 'Ill-formatted JSON'))
-  
->>>>>>> 83822e4f
+
 
 class WorkflowDeleteHandler(RequestHandler):
 
@@ -101,51 +88,28 @@
     work_dir = '%s/%s'%(WORK_DIR, wfid)
     if not os.path.exists(work_dir):
       self.set_status(404)
-<<<<<<< HEAD
-      self.write(NOT_EXIST%uuid)
-      return
-=======
-      self.write(message(404, NOT_EXIST%wfid))
-      return 
->>>>>>> 83822e4f
+      self.write(message(404, NOT_EXIST%wfid))
+      return
     shutil.rmtree(work_dir)
     if self.__nfs_pod:
       self._delete_on_nfs(wfid)
     self.set_status(200)
-<<<<<<< HEAD
-    self.write('Workflow "%s" has been deleted\n'%uuid)
-
-  def _delete_on_nfs(self, uuid):
-    cmd = 'kubectl exec %s -- bash -c "rm -rf /exports/dc/%s"'%(self.__nfs_pod, uuid)
-    p = Popen(shlex.split(cmd))
-=======
     self.write(message(200, 'Workflow "%s" has been deleted'%wfid))
-  
+
   def _delete_on_nfs(self, wfid):
     cmd = 'kubectl exec %s -- bash -c "rm -rf /exports/dc/%s"'%(self.__nfs_pod, wfid)
     p = Popen(shlex.split(cmd), stdout=PIPE, stderr=PIPE)
->>>>>>> 83822e4f
     p.wait(timeout=3)
 
 
 class WorkflowUploadHandler(RequestHandler):
-<<<<<<< HEAD
-
-  def post(self, uuid):
-    work_dir = '%s/%s'%(WORK_DIR, uuid)
-    if not os.path.exists(work_dir):
-      self.set_status(404)
-      self.write(NOT_EXIST%uuid)
-      return
-=======
-  
+
   def post(self, wfid):
     work_dir = '%s/%s'%(WORK_DIR, wfid)
     if not os.path.exists(work_dir):
       self.set_status(404)
       self.write(message(404, NOT_EXIST%wfid))
-      return 
->>>>>>> 83822e4f
+      return
     files = self.request.files
     if not files:
       self.set_status(400)
@@ -170,13 +134,8 @@
     work_dir = '%s/%s'%(WORK_DIR, wfid)
     if not os.path.exists(work_dir):
       self.set_status(404)
-<<<<<<< HEAD
-      self.write(NOT_EXIST%uuid)
-      return
-=======
-      self.write(message(404, NOT_EXIST%wfid))
-      return 
->>>>>>> 83822e4f
+      self.write(message(404, NOT_EXIST%wfid))
+      return
     input_dir = '%s/input'%work_dir
     if os.path.exists(input_dir):
       if not os.path.exists('%s/%s'%(input_dir, NEXTFLOW_CONFIG_FN)):
@@ -219,13 +178,8 @@
     work_dir = '%s/%s'%(WORK_DIR, wfid)
     if not os.path.exists(work_dir):
       self.set_status(404)
-<<<<<<< HEAD
-      self.write(NOT_EXIST%uuid)
-      return
-=======
-      self.write(message(404, NOT_EXIST%wfid))
-      return 
->>>>>>> 83822e4f
+      self.write(message(404, NOT_EXIST%wfid))
+      return
     with open('%s/log'%work_dir) as f:
       self.set_status(200)
       self.write(json_encode({
@@ -247,9 +201,9 @@
     if not os.path.exists(work_dir):
       self.set_status(404)
       self.write(message(404, NOT_EXIST%wfid))
-      return 
+      return
     status, msg = 'nascent', None
-    
+
     pid_f = '%s/.pid'%work_dir
     status_f = '%s/.status'%work_dir
     if os.path.exists(status_f):
@@ -276,7 +230,9 @@
 
 class GetVersionHandler(RequestHandler):
   def get(self):
-    self.write(VERSION)
+    self.write(json_encode({
+      'version': VERSION
+    }))
 
 def get_nfs_pod():
   out, _ = Popen(shlex.split('kubectl get pods'), stdout=PIPE, stderr=PIPE).communicate()
@@ -291,12 +247,8 @@
 if __name__ == "__main__":
   nfs_pod = get_nfs_pod()
   app = Application([
-<<<<<<< HEAD
     (r'/version', GetVersionHandler),
-    (r'/workflow', WorkflowCreateHandler),
-=======
-    (r'/workflow', WorkflowHandler), 
->>>>>>> 83822e4f
+    (r'/workflow', WorkflowHandler),
     (r'/workflow/([a-zA-Z0-9-]+)\/*', WorkflowDeleteHandler, dict(nfs_pod=nfs_pod)),
     (r'/workflow/([a-zA-Z0-9-]+)/upload\/*', WorkflowUploadHandler),
     (r'/workflow/([a-zA-Z0-9-]+)/launch\/*', WorkflowLaunchHandler),
